--- conflicted
+++ resolved
@@ -15,25 +15,18 @@
 {
   if(embeddedManifest == nil)
   {
-<<<<<<< HEAD
-    NSString *path = [[NSBundle mainBundle] pathForResource:@"shell-app-manifest" ofType:@"json"];
-=======
     NSString *path = [self readManifestPath];
->>>>>>> acfbe670
     NSData *data = [NSData dataWithContentsOfFile:path];
     embeddedManifest = [NSJSONSerialization JSONObjectWithData:data options:kNilOptions error:nil];
   }
   return embeddedManifest;
 }
 
-<<<<<<< HEAD
-=======
 -(NSString *) readManifestPath
 {
   return [[NSBundle mainBundle] pathForResource:@"shell-app-manifest" ofType:@"json"];
 }
 
->>>>>>> acfbe670
 -(NSString *) readBundlePath
 {
   return [[NSBundle mainBundle] pathForResource:@"shell-app" ofType:@"bundle"];
