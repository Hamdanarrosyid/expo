{
  "expo": {
    "name": "Expo APIs",
    "description": "This demonstrates a bunch of the native components that you can use in React Native core and Expo.",
    "slug": "native-component-list",
    "sdkVersion": "UNVERSIONED",
<<<<<<< HEAD
    "version": "UNVERSIONED",
=======
    "version": "32.0.0",
>>>>>>> d405c04e
    "githubUrl": "https://github.com/expo/native-component-list",
    "orientation": "portrait",
    "primaryColor": "#cccccc",
    "privacy": "public",
    "icon": "./assets/icons/icon.png",
    "scheme": "ncl",
    "notification": {
      "icon": "./assets/icons/notificationIcon.png",
      "color": "#000000"
    },
    "splash": {
      "image": "./assets/icons/loadingIcon.png"
    },
    "packagerOpts": {
      "config": "rn-cli.config.js"
    },
    "facebookScheme": "fb1201211719949057",
    "facebookAppId": "1201211719949057",
    "facebookDisplayName": "Expo APIs",
    "androidShowExponentNotificationInShellApp": true,
    "android": {
      "package": "host.exp.nclexp",
      "versionCode": 11,
      "googleServicesFile": "./google-services.json",
      "playStoreUrl": "https://play.google.com/store/apps/details?id=host.exp.exponent",
      "config": {
        "googleSignIn": {
          "apiKey": "AIzaSyC2kse8d0rFfi27jff5nD14cSNcPBQC4Tk",
          "certificateHash": "1746BECB2497593B3296903145793BC0BE8C426B"
        },
        "googleMaps": {
          "apiKey": "AIzaSyC2kse8d0rFfi27jff5nD14cSNcPBQC4Tk"
        },
        "branch": {
          "apiKey": "key_live_pcxsCTBguAUqQBd8CjYZ7ogkurnZcQAO"
        }
      }
    },
    "ios": {
      "bundleIdentifier": "host.exp.nclexp",
      "appStoreUrl": "https://itunes.apple.com/us/app/expo-client/id982107779?mt=8",
      "config": {
        "usesNonExemptEncryption": false,
        "googleSignIn": {
          "reservedClientId": "com.googleusercontent.apps.603386649315-1b2o2gole94qc6h4prj6lvoiueq83se4"
        },
        "branch": {
          "apiKey": "key_live_pcxsCTBguAUqQBd8CjYZ7ogkurnZcQAO"
        }
      }
    },
    "assetBundlePatterns": [
      "assets/**",
      "node_modules/react-navigation/src/**/*.png",
      "node_modules/@expo/vector-icons/fonts/*.ttf"
    ]
  }
}<|MERGE_RESOLUTION|>--- conflicted
+++ resolved
@@ -4,11 +4,7 @@
     "description": "This demonstrates a bunch of the native components that you can use in React Native core and Expo.",
     "slug": "native-component-list",
     "sdkVersion": "UNVERSIONED",
-<<<<<<< HEAD
-    "version": "UNVERSIONED",
-=======
     "version": "32.0.0",
->>>>>>> d405c04e
     "githubUrl": "https://github.com/expo/native-component-list",
     "orientation": "portrait",
     "primaryColor": "#cccccc",
