--- conflicted
+++ resolved
@@ -16,14 +16,6 @@
 require_relative '../node_modules/@react-native-community/cli-platform-ios/native_modules'
 
 abstract_target 'BareExpoMain' do
-<<<<<<< HEAD
-  # react-native-cli auto-linking
-  config = use_native_modules!
-
-  use_react_native!(path: rnPrefix)
-
-=======
->>>>>>> 47f64b71
   # Auto-linking
   use_unimodules!(
     {
@@ -34,16 +26,8 @@
   )
   config = use_native_modules!
 
-<<<<<<< HEAD
-=======
   use_react_native!(path: config['reactNativePath'])
 
-  pod 'EXDevMenu', path: '../../../packages/expo-dev-menu', configurations: :debug
-  pod 'expo-image', path: '../../../packages/expo-image'
-  pod 'EXRandom', path: '../../../packages/expo-random/ios'
-  pod 'expo-dev-launcher', path: '../../../packages/expo-dev-launcher'
-
->>>>>>> 47f64b71
   # Fix Google Sign-in and Flipper
   post_install do |installer|
     installer.target_installation_results.pod_target_installation_results.each do |pod_name, target_installation_result|
