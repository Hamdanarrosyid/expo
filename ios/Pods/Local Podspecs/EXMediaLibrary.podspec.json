--- conflicted
+++ resolved
@@ -1,14 +1,8 @@
 {
   "name": "EXMediaLibrary",
-<<<<<<< HEAD
-  "version": "2.1.1",
-  "summary": "Expo MediaLibrary module",
-  "description": "Expo MediaLibrary module",
-=======
   "version": "3.0.0",
   "summary": "Provides access to user's media library.",
   "description": "Provides access to user's media library.",
->>>>>>> 9ec8e6db
   "license": "MIT",
   "authors": "650 Industries, Inc.",
   "homepage": "https://docs.expo.io/versions/latest/sdk/media-library/",
@@ -22,11 +16,7 @@
   "preserve_paths": "EXMediaLibrary/**/*.{h,m}",
   "requires_arc": true,
   "dependencies": {
-    "EXCore": [
-
-    ],
-    "EXPermissionsInterface": [
-
-    ]
+    "EXCore": [],
+    "EXPermissionsInterface": []
   }
 }